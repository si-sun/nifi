--- conflicted
+++ resolved
@@ -19,20 +19,12 @@
     <parent>
         <groupId>org.apache.nifi</groupId>
         <artifactId>nifi-nar-bundles</artifactId>
-<<<<<<< HEAD
-        <version>1.9.2-SNAPSHOT</version>
-=======
         <version>1.9.3-SNAPSHOT</version>
->>>>>>> 4255528a
     </parent>
 
     <groupId>org.apache.nifi</groupId>
     <artifactId>nifi-atlas-bundle</artifactId>
-<<<<<<< HEAD
-    <version>1.9.2-SNAPSHOT</version>
-=======
     <version>1.9.3-SNAPSHOT</version>
->>>>>>> 4255528a
     <packaging>pom</packaging>
     <properties>
         <atlas.version>0.8.1</atlas.version>
@@ -53,20 +45,12 @@
             <dependency>
                 <groupId>org.apache.nifi</groupId>
                 <artifactId>nifi-atlas-reporting-task</artifactId>
-<<<<<<< HEAD
-                <version>1.9.2-SNAPSHOT</version>
-=======
                 <version>1.9.3-SNAPSHOT</version>
->>>>>>> 4255528a
             </dependency>
             <dependency>
                 <groupId>org.apache.nifi</groupId>
                 <artifactId>nifi-client-dto</artifactId>
-<<<<<<< HEAD
-                <version>1.9.2-SNAPSHOT</version>
-=======
                 <version>1.9.3-SNAPSHOT</version>
->>>>>>> 4255528a
             </dependency>
             <dependency>
                 <groupId>org.apache.atlas</groupId>
