<?xml version="1.0" encoding="UTF-8"?>
<!--
  Licensed to the Apache Software Foundation (ASF) under one or more
  contributor license agreements. See the NOTICE file distributed with
  this work for additional information regarding copyright ownership.
  The ASF licenses this file to You under the Apache License, Version 2.0
  (the "License"); you may not use this file except in compliance with
  the License. You may obtain a copy of the License at
  http://www.apache.org/licenses/LICENSE-2.0
  Unless required by applicable law or agreed to in writing, software
  distributed under the License is distributed on an "AS IS" BASIS,
  WITHOUT WARRANTIES OR CONDITIONS OF ANY KIND, either express or implied.
  See the License for the specific language governing permissions and
  limitations under the License.
-->
<project xmlns="http://maven.apache.org/POM/4.0.0" xmlns:xsi="http://www.w3.org/2001/XMLSchema-instance" xsi:schemaLocation="http://maven.apache.org/POM/4.0.0 http://maven.apache.org/xsd/maven-4.0.0.xsd">
    <modelVersion>4.0.0</modelVersion>

    <parent>
        <groupId>org.apache.nifi</groupId>
        <artifactId>nifi-websocket-bundle</artifactId>
<<<<<<< HEAD
        <version>1.9.2-SNAPSHOT</version>
    </parent>

    <artifactId>nifi-websocket-processors-nar</artifactId>
    <version>1.9.2-SNAPSHOT</version>
=======
        <version>1.9.3-SNAPSHOT</version>
    </parent>

    <artifactId>nifi-websocket-processors-nar</artifactId>
    <version>1.9.3-SNAPSHOT</version>
>>>>>>> 4255528a
    <packaging>nar</packaging>
    <properties>
        <maven.javadoc.skip>true</maven.javadoc.skip>
        <source.skip>true</source.skip>
    </properties>

    <dependencies>
        <dependency>
            <groupId>org.apache.nifi</groupId>
            <artifactId>nifi-websocket-services-api-nar</artifactId>
<<<<<<< HEAD
            <version>1.9.2-SNAPSHOT</version>
=======
            <version>1.9.3-SNAPSHOT</version>
>>>>>>> 4255528a
            <type>nar</type>
        </dependency>
        <dependency>
            <groupId>org.apache.nifi</groupId>
            <artifactId>nifi-websocket-processors</artifactId>
<<<<<<< HEAD
            <version>1.9.2-SNAPSHOT</version>
=======
            <version>1.9.3-SNAPSHOT</version>
>>>>>>> 4255528a
        </dependency>
    </dependencies>

</project><|MERGE_RESOLUTION|>--- conflicted
+++ resolved
@@ -19,19 +19,11 @@
     <parent>
         <groupId>org.apache.nifi</groupId>
         <artifactId>nifi-websocket-bundle</artifactId>
-<<<<<<< HEAD
-        <version>1.9.2-SNAPSHOT</version>
-    </parent>
-
-    <artifactId>nifi-websocket-processors-nar</artifactId>
-    <version>1.9.2-SNAPSHOT</version>
-=======
         <version>1.9.3-SNAPSHOT</version>
     </parent>
 
     <artifactId>nifi-websocket-processors-nar</artifactId>
     <version>1.9.3-SNAPSHOT</version>
->>>>>>> 4255528a
     <packaging>nar</packaging>
     <properties>
         <maven.javadoc.skip>true</maven.javadoc.skip>
@@ -42,21 +34,13 @@
         <dependency>
             <groupId>org.apache.nifi</groupId>
             <artifactId>nifi-websocket-services-api-nar</artifactId>
-<<<<<<< HEAD
-            <version>1.9.2-SNAPSHOT</version>
-=======
             <version>1.9.3-SNAPSHOT</version>
->>>>>>> 4255528a
             <type>nar</type>
         </dependency>
         <dependency>
             <groupId>org.apache.nifi</groupId>
             <artifactId>nifi-websocket-processors</artifactId>
-<<<<<<< HEAD
-            <version>1.9.2-SNAPSHOT</version>
-=======
             <version>1.9.3-SNAPSHOT</version>
->>>>>>> 4255528a
         </dependency>
     </dependencies>
 
